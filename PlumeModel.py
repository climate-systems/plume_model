
'''
PURPOSE: To run the plume model on moisture (specific humidity)
         and temperature inputs and to output plume virtual temp.
                  
AUTHOR: Fiaz Ahmed

DATE: 05/28/24
'''

import numpy as np
from numpy import dtype
from thermodynamic_functions import *
# from parameters import *
from thermo_functions import plume_lifting, calc_qsat, invert_theta_il
from scipy.interpolate import interp1d
import scipy.io as sio
from copy import deepcopy
import xarray as xr
from pathlib import Path
from thermodynamic_functions import calc_geopotential_height, calc_pres_from_height
import warnings


dir = '/neelin2020/ARM/ARM_Nauru/'
def preprocess_data(dir = dir):

    """
    Preprocess data before feeding into plume model.
    The data is converted into a two-dimensional numpy array (time, height)
    of temperature and moisture.
    """

    print('READING AND PREPARING FILES')

    ####### LOAD temp. & sp.hum DATA ########

    file_temp = 'tdry_profiles.mat'
    file_hum = 'q_profiles.mat'
    file_pres = 'pressure_dim_5hPa_interp.mat'
    file_cwv = 'cwv_timeseries_5minavgs_Nauru_01Jan1998_31Dec2008.mat'

    ### Read temp in K ###
    fil = sio.loadmat(dir+file_temp)
    temp = fil['tdrycholloworig']

    ### Read sp.hum in g/kg ###
    fil = sio.loadmat(dir+file_hum)
    sphum = fil['qnmcholloworig'] 
    sphum *= 1e-3 ### Convert sp. humidity from g/kg -> kg/kg 

    ### Read pressure levels ###
    fil = sio.loadmat(dir+file_pres)
    lev = np.int_(np.squeeze(fil['pressure'])) ## convert from short to int

    ### Remove some levels with NaNs
    ind_fin = np.where(np.isfinite(temp[0,:]))[0]

    temp_fin = temp[:,ind_fin]
    sphum_fin = sphum[:,ind_fin]
    lev_fin = lev[ind_fin]

    return temp_fin, sphum_fin, lev_fin, None


def intersect_times(t1, t2):
    return t1.sel(time = t1.time.isin(t2), drop = True)

def preprocess_ARMBE(fils):

    """
    Assumes ARMBE data. Uses the high-resolution height coordinates to calculate pressure.
    Computes specific humidity from dewpoint temperature and pressure.
    """

    ds = xr.open_mfdataset(fils)
    vars = ['temperature_h', 'dewpoint_h', 'pressure_sfc', 'alt', 'precip_rate_sfc']
    ds_subset = ds[vars]

    # get times with no NaNs in the lowest 5 km
    valid_times = ds_subset['temperature_h'].sel(height = slice(0, 5e3)).dropna('time').time  # get times where the lowest 5 km is NaN free.
    valid_times_dewpoint = ds_subset['dewpoint_h'].sel(height = slice(0, 5e3)).dropna('time').time  # get times where the lowest 5 km is NaN free.
    valid_times_pres_sfc = ds_subset['pressure_sfc'].dropna('time').time  # get times where the lowest 5 km is NaN free.

    # get the intersection of times with valid data
    for t in [valid_times_dewpoint, valid_times_pres_sfc]:
        valid_times = intersect_times(valid_times, t)
        
    ds_subset= ds_subset.sel(time = valid_times)

    ds_subset = ds_subset.assign(pressure_h = calc_pres_from_height(ds.height, ds.temperature_h, 
                                                 ds.pressure_sfc))

    ds_subset = ds_subset.assign(sphum_h = qs_calc(ds_subset.pressure_h, ds_subset.dewpoint_h))

    return ds_subset.temperature_h.values, ds_subset.sphum_h.values, ds_subset.pressure_h.values, ds_subset.height.values, ds_subset.time

class PlumeModel:

    def __init__(self, fils, 
                 preprocess, output_dir, 
                 output_file_name, mix_opt = 'DIB',
                 interpolate = True,
                 launch_opt = 'surface', # launch from surface or specify pressure level 
                 launch_level = 1000,
                 DIB_mix_upper = 450) -> None:
        
        if launch_opt not in ['surface', 'specified']:
            raise ValueError('launch_opt must be either surface or specified')

        self.fils = fils
        self.preprocess = preprocess
        self.launch_lev = launch_level  # launch level in hPa
        self.launch_opt = launch_opt
        self.DIB_mix_upper = DIB_mix_upper

        self.temp_v_plume = None
        self.temp_plume = None
        self.mix_opt = mix_opt
        self.interpolate = interpolate
        self.output_file_name = Path(output_dir) / output_file_name

    @staticmethod
    def __interpolate_data(T, q, lev, launch_lev):

        lev_highres = np.arange(1050, 150, -5)  # highres levels at 5 hPa
        lev_highres = np.int_(lev_highres)

        T_interp = np.zeros((T.shape[0], lev_highres.size))
        q_interp = np.zeros_like(T_interp)

        ## Interpolate the temperature and sp.humidity information ###
        for i in range(T.shape[0]):
            f = interp1d(lev[i,:], T[i,:], bounds_error = False)
            T_interp[i,:] = f(lev_highres)

            f = interp1d(lev[i,:], q[i,:], bounds_error = False)
            q_interp[i,:] = f(lev_highres)

        return T_interp, q_interp, lev_highres


    def preprocess_data(self):

        """
        Take thermodynamic profiles and preprocess them
        to be fed into the plume model. Interpolate the data
        to a higher vertical resolution before running the model.
        The output is expected to be a (time, pressure) 2-D array. 
        """

        # preprocess data
        T, q, lev, z, self.time = self.preprocess(self.fils)
        self.T, self.q, self.lev = T, q, lev

        # interpolate to higher resolution
        if self.interpolate:
            T, q, self.lev = self.__interpolate_data(T, q, lev, self.launch_lev)

        Tmasked = np.ma.masked_invalid(T)
        qmasked = np.ma.masked_invalid(q)
        z = calc_geopotential_height(Tmasked, qmasked, self.lev, vertical_axis = -1)

        # Change data type 
        self.T = np.float_(T)
        self.q = np.float_(q)
        self.z = np.float_(z)

        self.time_dim = np.arange(self.T.shape[0])
        self.ind_launch = np.zeros((self.time_dim.size), dtype='int')
        self.ind_surface = np.zeros((self.time_dim.size), dtype='int')  # index of the nearest non-NaN level to the surface
        
        # empty arrays for mixing coefficients
        self.c_mix_DIB = np.zeros_like((self.T)) 
        self.c_mix_NOMIX = np.zeros_like((self.T))

        ### Obtain indices closest to surface level 

        isurf = np.isnan(self.T).argmin(axis = 1)# + 1  # find the first NaN in the temperature profile. This is the launch level
        assert (self.lev[isurf]> 800).all(), 'Surface level is below 800 hPa'
        self.ind_surface[:] = isurf
    
        if self.launch_opt == 'surface':
            self.ind_launch[:] = isurf 
        elif self.launch_opt == 'specified':
            ilaunch = np.argmin(abs(self.lev -self.launch_lev))
            self.ind_launch[:] = ilaunch 

        ## Launch plume from specified launch level ##

        Tlaunch = self.T[[range(self.ind_launch.size)],[self.ind_launch]]
        qlaunch = self.q[[range(self.ind_launch.size)],[self.ind_launch]]

        assert (np.isfinite(Tlaunch).all()), 'Launch level temperature is NaN'
        assert (np.isfinite(qlaunch).all()), 'Launch level temperature is NaN'

 
    def mixing_coefficients(self):

        """
        Prescribing DIB mixing coefficients
        """
        iz_upper = np.argmin(abs(self.lev - self.DIB_mix_upper))
        # lev = self.lev
        # ind_launch = self.ind_launch

        # 1/z mixing profile
        assert(all(self.ind_surface >= 0))
        self.c_mix_DIB[:] = np.nan
        w_mean = np.zeros_like(self.c_mix_DIB)

        with warnings.catch_warnings(record = True) as w:  # catch divide by zero warning
            for i in range(self.T.shape[0]):
<<<<<<< HEAD
=======

                ## Compute Deep Inflow Mass-Flux 
                ## The mass-flux (= vertical velocity) is a sine wave from near surface
                ## to iz_upper. Designed to be 1 at the level of launch
                ## and 0 above max. w i.e., no mixing in the upper trop.

>>>>>>> 252451ee
                arg = np.pi * 0.5 * (self.lev[self.ind_surface[i] - 1] - self.lev) / (self.lev[self.ind_surface[i] - 1] - self.lev[iz_upper])
                w_mean[i, :] = np.sin(arg)    
                self.c_mix_DIB[i, 1:-1]= (w_mean[i, 2:] - w_mean[i, :-2])/(w_mean[i, 2:] + w_mean[i, :-2])

        self.c_mix_DIB[:, iz_upper:] = 0.0
        self.c_mix_DIB[self.c_mix_DIB < 0] = 0.0
        self.c_mix_DIB[np.isinf(self.c_mix_DIB)] = 0.0

        assert (np.ma.masked_invalid(self.c_mix_DIB)>=0).all() & (np.ma.masked_invalid(self.c_mix_DIB)<=1).all(), 'Mixing coeffs. must be between 0 and 1'

    def run_plume(self, mix):

        # Set output variables 
        self.temp_plume, self.temp_v_plume = np.zeros_like(self.T), np.zeros_like(self.T)

        if mix == 'DIB':
            mixing_coefs = self.c_mix_DIB
        elif mix == 'NOMIX':
            mixing_coefs = self.c_mix_NOMIX

        # Run entraining plume model
        print(f'RUNNING {mix} PLUME COMPUTATION')
        plume_lifting(self.T, self.q, self.temp_v_plume, self.temp_plume, 
        mixing_coefs, self.lev, self.ind_launch)
        self.mix_opt = mix

    def postprocess_save(self):

        """
        Save the plume properties to a netCDF file.
        """

        qsat_env = qs_calc(self.lev, self.T)
        Tv_env = temp_v_calc(self.T, self.q, 0.0)
        T_env = deepcopy(self.T)

        
        # fill plume properties with NaNs
        nan_idx = np.where(np.isnan(self.T))
        self.temp_plume[nan_idx] = np.nan
        self.temp_v_plume[nan_idx] = np.nan

        zero_idx = np.where(self.temp_plume == 0)  # levels where plume is not active      
        T_env[zero_idx] = np.nan
        Tv_env[zero_idx] = np.nan
        self.temp_plume[zero_idx] = np.nan
        self.temp_v_plume[zero_idx] = np.nan

        thetae_env = theta_e_calc(self.lev, self.T, self.q)
        thetae_sat_env = theta_e_calc(self.lev, self.T, qsat_env)
        # thetae_plume = theta_e_calc(self.lev, self.temp_plume, self.q)

        # thetae_plume[nan_idx] = np.nan

        print('SAVING FILE')

        data_vars = dict(T_plume = (("time", "lev"), self.temp_plume),
                         Tv_plume = (("time", "lev"), self.temp_v_plume),
                         T_env = (("time", "lev"), T_env),
                         Tv_env = (("time", "lev"), Tv_env),
                         thetae_env = (("time", "lev"), thetae_env),
                         thetae_sat_env = (("time", "lev"), thetae_sat_env),
                        #  thetae_plume = (("time", "lev"), thetae_plume),
                         )
        coords = dict(time = self.time, lev = self.lev)

        attrs = {"mixing formulation" : f"{self.mix_opt}"}

        # manually clobber file, as sometimes we can get permission errors
        file_out = self.output_file_name.with_suffix('.nc')
        if Path.exists(file_out):
            Path.unlink(file_out)

        file_out = str(file_out)
        ds = xr.Dataset(data_vars, coords, attrs)
        ds.to_netcdf(file_out)
        print(f'File saved as {file_out}')

    def main(self):

        self.preprocess_data()
        self.mixing_coefficients()
        self.run_plume(mix = self.mix_opt)
        self.postprocess_save()<|MERGE_RESOLUTION|>--- conflicted
+++ resolved
@@ -211,15 +211,12 @@
 
         with warnings.catch_warnings(record = True) as w:  # catch divide by zero warning
             for i in range(self.T.shape[0]):
-<<<<<<< HEAD
-=======
 
                 ## Compute Deep Inflow Mass-Flux 
                 ## The mass-flux (= vertical velocity) is a sine wave from near surface
                 ## to iz_upper. Designed to be 1 at the level of launch
                 ## and 0 above max. w i.e., no mixing in the upper trop.
 
->>>>>>> 252451ee
                 arg = np.pi * 0.5 * (self.lev[self.ind_surface[i] - 1] - self.lev) / (self.lev[self.ind_surface[i] - 1] - self.lev[iz_upper])
                 w_mean[i, :] = np.sin(arg)    
                 self.c_mix_DIB[i, 1:-1]= (w_mean[i, 2:] - w_mean[i, :-2])/(w_mean[i, 2:] + w_mean[i, :-2])
